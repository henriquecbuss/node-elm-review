{
  "extends": "./tsconfig.json",
  "compilerOptions": {
    "noImplicitAny": true
  },
  "include": [
    "lib/anonymize.js",
    "lib/benchmark.js",
    "lib/error-message.js",
    "lib/flags.js",
    "lib/hash.js",
    "lib/help.js",
    "lib/os-helpers.js",
<<<<<<< HEAD
    "lib/options.js",
=======
    "lib/promisify-port.js",
>>>>>>> 1667809d
    "jest.config.js"
  ]
}<|MERGE_RESOLUTION|>--- conflicted
+++ resolved
@@ -11,11 +11,8 @@
     "lib/hash.js",
     "lib/help.js",
     "lib/os-helpers.js",
-<<<<<<< HEAD
     "lib/options.js",
-=======
     "lib/promisify-port.js",
->>>>>>> 1667809d
     "jest.config.js"
   ]
 }